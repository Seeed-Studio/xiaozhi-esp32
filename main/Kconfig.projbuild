--- conflicted
+++ resolved
@@ -8,7 +8,7 @@
 
 
 choice
-    prompt "Language Selection"
+    prompt "语言选择"
     default LANGUAGE_ZH_CN
     help
         Select device display language
@@ -25,13 +25,9 @@
 
 choice BOARD_TYPE
     prompt "Board Type"
-    default BOARD_TYPE_SENSECAP_WATCHER
+    default BOARD_TYPE_BREAD_COMPACT_WIFI
     help
         Board type. 开发板类型
-<<<<<<< HEAD
-    config BOARD_TYPE_SENSECAP_WATCHER
-        bool "SenseCAP Watcher"
-=======
     config BOARD_TYPE_BREAD_COMPACT_WIFI
         bool "面包板新版接线（WiFi）"
     config BOARD_TYPE_BREAD_COMPACT_WIFI_LCD
@@ -164,7 +160,6 @@
         bool "乐鑫ESP32_S3_LCD_EV_Board-MB_V1.4"
     config ESP_S3_LCD_EV_Board_1p5
         bool "乐鑫ESP32_S3_LCD_EV_Board-MB_V1.5"
->>>>>>> 45c62f5a
 endchoice
 
 choice DISPLAY_OLED_TYPE
@@ -234,34 +229,25 @@
 endchoice
 
 config USE_WECHAT_MESSAGE_STYLE
-    bool "Use WeChat chat interface style"
+    bool "使用微信聊天界面风格"
     default n
     help
-        Use WeChat chat interface style
+        使用微信聊天界面风格
 
 config USE_WAKE_WORD_DETECT
-    bool "Enable wake word detection"
+    bool "启用唤醒词检测"
     default y
     depends on IDF_TARGET_ESP32S3 && SPIRAM
     help
-        Requires ESP32 S3 and AFE support
+        需要 ESP32 S3 与 AFE 支持
 
 config USE_AUDIO_PROCESSOR
-    bool "Enable audio noise reduction and gain processing"
+    bool "启用音频降噪、增益处理"
     default y
     depends on IDF_TARGET_ESP32S3 && SPIRAM
     help
-        Requires ESP32 S3 and AFE support
-
-<<<<<<< HEAD
-config USE_REALTIME_CHAT
-    bool "Enable real-time conversation mode with barge-in (requires AEC support)"
-    default n
-    depends on USE_AUDIO_PROCESSOR && (BOARD_TYPE_ESP_BOX_3 || BOARD_TYPE_ESP_BOX || BOARD_TYPE_ESP_BOX_LITE || BOARD_TYPE_LICHUANG_DEV || BOARD_TYPE_ESP32S3_KORVO2_V3)
-    help
-        Requires ESP32 S3 and AEC to be enabled. Due to insufficient performance, it is not recommended to enable it at the same time as the WeChat chat interface style.
-        
-=======
+        需要 ESP32 S3 与 AFE 支持
+
 config USE_DEVICE_AEC
     bool "在通话过程中启用设备端 AEC"
     default n
@@ -276,5 +262,4 @@
     help
         启用服务器端 AEC，需要服务器支持
 
->>>>>>> 45c62f5a
 endmenu